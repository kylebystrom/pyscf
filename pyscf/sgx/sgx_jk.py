#!/usr/bin/env python
# Copyright 2018-2019 The PySCF Developers. All Rights Reserved.
#
# Licensed under the Apache License, Version 2.0 (the "License");
# you may not use this file except in compliance with the License.
# You may obtain a copy of the License at
#
#     http://www.apache.org/licenses/LICENSE-2.0
#
# Unless required by applicable law or agreed to in writing, software
# distributed under the License is distributed on an "AS IS" BASIS,
# WITHOUT WARRANTIES OR CONDITIONS OF ANY KIND, either express or implied.
# See the License for the specific language governing permissions and
# limitations under the License.
#
# Author: Peng Bao <baopeng@iccas.ac.cn>
#         Qiming Sun <osirpt.sun@gmail.com>
#

'''
semi-grid Coulomb and eXchange without differential density matrix

To lower the scaling of coulomb and exchange matrix construction for large system, one
coordinate is analytical and the other is grid. The traditional two electron
integrals turn to analytical one electron integrals and numerical integration
based on grid.(see Friesner, R. A. Chem. Phys. Lett. 1985, 116, 39)

Minimizing numerical errors using overlap fitting correction.(see
Lzsak, R. et. al. J. Chem. Phys. 2011, 135, 144105)
Grid screening for weighted AO value and DktXkg.
Two SCF steps: coarse grid then fine grid. There are 5 parameters can be changed:
# threshold for Xg and Fg screening
gthrd = 1e-10
# initial and final grids level
grdlvl_i = 0
grdlvl_f = 1
# norm_ddm threshold for grids change
thrd_nddm = 0.03
# set block size to adapt memory
sblk = 200

Set mf.direct_scf = False because no traditional 2e integrals
'''


import ctypes
import numpy
import scipy.linalg
from pyscf import lib
from pyscf import gto
from pyscf.lib import logger
from pyscf.df.incore import aux_e2
from pyscf.gto import moleintor
from pyscf.scf import _vhf
from pyscf.dft import gen_grid
from pyscf.dft.gen_grid import LEBEDEV_ORDER, SGX_ANG_MAPPING, \
                               sgx_prune, becke_lko


def get_jk_favork(sgx, dm, hermi=1, with_j=True, with_k=True,
                  direct_scf_tol=1e-13):
    t0 = logger.process_clock(), logger.perf_counter()
    mol = sgx.mol
    grids = sgx.grids
    gthrd = sgx.grids_thrd

    dms = numpy.asarray(dm)
    dm_shape = dms.shape
    nao = dm_shape[-1]
    dms = dms.reshape(-1,nao,nao)
    nset = dms.shape[0]

    if sgx.debug:
        batch_nuc = _gen_batch_nuc(mol)
    else:
        batch_jk = _gen_jk_direct(mol, 's2', with_j, with_k, direct_scf_tol,
                                  sgx._opt, sgx.pjs)
    t1 = logger.timer_debug1(mol, "sgX initialization", *t0)

    sn = numpy.zeros((nao,nao))
    vj = numpy.zeros_like(dms)
    vk = numpy.zeros_like(dms)

    ngrids = grids.coords.shape[0]
    max_memory = sgx.max_memory - lib.current_memory()[0]
    sblk = sgx.blockdim
    blksize = min(ngrids, max(4, int(min(sblk, max_memory*1e6/8/nao**2))))
    tnuc = 0, 0
    for i0, i1 in lib.prange(0, ngrids, blksize):
        coords = grids.coords[i0:i1]
        weights = grids.weights[i0:i1,None]
        ao = mol.eval_gto('GTOval', coords)
        wao = ao * grids.weights[i0:i1,None]
        sn += lib.dot(ao.T, wao)

        fg = lib.einsum('gi,xij->xgj', wao, dms)
        mask = numpy.zeros(i1-i0, dtype=bool)
        for i in range(nset):
            mask |= numpy.any(fg[i]>gthrd, axis=1)
            mask |= numpy.any(fg[i]<-gthrd, axis=1)
        if not numpy.all(mask):
            ao = ao[mask]
            wao = wao[mask]
            fg = fg[:,mask]
            coords = coords[mask]
            weights = weights[mask]

        if sgx.debug:
            tnuc = tnuc[0] - logger.process_clock(), tnuc[1] - logger.perf_counter()
            gbn = batch_nuc(mol, coords)
            tnuc = tnuc[0] + logger.process_clock(), tnuc[1] + logger.perf_counter()
            if with_j:
                jg = numpy.einsum('gij,xij->xg', gbn, dms)
            if with_k:
                gv = lib.einsum('gvt,xgt->xgv', gbn, fg)
            gbn = None
        else:
            tnuc = tnuc[0] - logger.process_clock(), tnuc[1] - logger.perf_counter()
            jg, gv = batch_jk(mol, coords, dms, fg.copy(), weights)
            tnuc = tnuc[0] + logger.process_clock(), tnuc[1] + logger.perf_counter()

        if with_j:
            xj = lib.einsum('gv,xg->xgv', ao, jg)
            for i in range(nset):
                vj[i] += lib.einsum('gu,gv->uv', wao, xj[i])
        if with_k:
            for i in range(nset):
                vk[i] += lib.einsum('gu,gv->uv', ao, gv[i])
        jg = gv = None

    t2 = logger.timer_debug1(mol, "sgX J/K builder", *t1)
    tdot = t2[0] - t1[0] - tnuc[0] , t2[1] - t1[1] - tnuc[1]
    logger.debug1(sgx, '(CPU, wall) time for integrals (%.2f, %.2f); '
                  'for tensor contraction (%.2f, %.2f)',
                  tnuc[0], tnuc[1], tdot[0], tdot[1])

    ovlp = mol.intor_symmetric('int1e_ovlp')
    proj = scipy.linalg.solve(sn, ovlp)

    if with_j:
        vj = lib.einsum('pi,xpj->xij', proj, vj)
        vj = (vj + vj.transpose(0,2,1))*.5
    if with_k:
        vk = lib.einsum('pi,xpj->xij', proj, vk)
        if hermi == 1:
            vk = (vk + vk.transpose(0,2,1))*.5
    logger.timer(mol, "vj and vk", *t0)
    return vj.reshape(dm_shape), vk.reshape(dm_shape)


def get_jk_favorj(sgx, dm, hermi=1, with_j=True, with_k=True,
                  direct_scf_tol=1e-13):
    t0 = logger.process_clock(), logger.perf_counter()
    mol = sgx.mol
    grids = sgx.grids
    gthrd = sgx.grids_thrd

    dms = numpy.asarray(dm)
    dm_shape = dms.shape
    nao = dm_shape[-1]
    dms = dms.reshape(-1,nao,nao)
    nset = dms.shape[0]

    if sgx.debug:
        batch_nuc = _gen_batch_nuc(mol)
    else:
        batch_jk = _gen_jk_direct(mol, 's2', with_j, with_k, direct_scf_tol,
                                  sgx._opt, sgx.pjs)

    sn = numpy.zeros((nao,nao))
    ngrids = grids.coords.shape[0]
    max_memory = sgx.max_memory - lib.current_memory()[0]
    sblk = sgx.blockdim
    blksize = min(ngrids, max(4, int(min(sblk, max_memory*1e6/8/nao**2))))
    if sgx.fit_ovlp:
        for i0, i1 in lib.prange(0, ngrids, blksize):
            coords = grids.coords[i0:i1]
            ao = mol.eval_gto('GTOval', coords)
            wao = ao * grids.weights[i0:i1,None]
            sn += lib.dot(ao.T, wao)

        ovlp = mol.intor_symmetric('int1e_ovlp')
        proj = scipy.linalg.solve(sn, ovlp)
        proj_dm = lib.einsum('ki,xij->xkj', proj, dms)
    else:
        proj_dm = dms.copy()

    t1 = logger.timer_debug1(mol, "sgX initialization", *t0)
    vj = numpy.zeros_like(dms)
    vk = numpy.zeros_like(dms)
    tnuc = 0, 0
    for i0, i1 in lib.prange(0, ngrids, blksize):
        coords = grids.coords[i0:i1]
        weights = grids.weights[i0:i1,None]
        ao = mol.eval_gto('GTOval', coords)
        wao = ao * grids.weights[i0:i1,None]

        fg = lib.einsum('gi,xij->xgj', wao, proj_dm)
        mask = numpy.zeros(i1-i0, dtype=bool)
        for i in range(nset):
            mask |= numpy.any(fg[i]>gthrd, axis=1)
            mask |= numpy.any(fg[i]<-gthrd, axis=1)
        if not numpy.all(mask):
            ao = ao[mask]
            fg = fg[:,mask]
            coords = coords[mask]
            weights = weights[mask]

        if with_j:
            rhog = numpy.einsum('xgu,gu->xg', fg, ao)
        else:
            rhog = None

        if sgx.debug:
            tnuc = tnuc[0] - logger.process_clock(), tnuc[1] - logger.perf_counter()
            gbn = batch_nuc(mol, coords)
            tnuc = tnuc[0] + logger.process_clock(), tnuc[1] + logger.perf_counter()
            if with_j:
                jpart = numpy.einsum('guv,xg->xuv', gbn, rhog)
            if with_k:
                gv = lib.einsum('gtv,xgt->xgv', gbn, fg)
            gbn = None
        else:
            tnuc = tnuc[0] - logger.process_clock(), tnuc[1] - logger.perf_counter()
            if with_j: rhog = rhog.copy()
            jpart, gv = batch_jk(mol, coords, rhog, fg.copy(), weights)
            tnuc = tnuc[0] + logger.process_clock(), tnuc[1] + logger.perf_counter()

        if with_j:
            vj += jpart
        if with_k:
            for i in range(nset):
                vk[i] += lib.einsum('gu,gv->uv', ao, gv[i])
        jpart = gv = None

    t2 = logger.timer_debug1(mol, "sgX J/K builder", *t1)
    tdot = t2[0] - t1[0] - tnuc[0] , t2[1] - t1[1] - tnuc[1]
    logger.debug1(sgx, '(CPU, wall) time for integrals (%.2f, %.2f); '
                  'for tensor contraction (%.2f, %.2f)',
                  tnuc[0], tnuc[1], tdot[0], tdot[1])

    for i in range(nset):
        lib.hermi_triu(vj[i], inplace=True)
    if with_k and hermi == 1:
        vk = (vk + vk.transpose(0,2,1))*.5
    logger.timer(mol, "vj and vk", *t0)
    return vj.reshape(dm_shape), vk.reshape(dm_shape)

def _gen_batch_nuc(mol):
    '''Coulomb integrals of the given points and orbital pairs'''
    cintopt = gto.moleintor.make_cintopt(mol._atm, mol._bas, mol._env, 'int3c2e')
    def batch_nuc(mol, grid_coords, out=None):
        fakemol = gto.fakemol_for_charges(grid_coords)
        j3c = aux_e2(mol, fakemol, intor='int3c2e', aosym='s2ij', cintopt=cintopt)
        return lib.unpack_tril(j3c.T, out=out)
    return batch_nuc

def _gen_batch_nuc_grad(mol):
    '''Coulomb integrals of the given points and orbital pairs'''
    cintopt = gto.moleintor.make_cintopt(mol._atm, mol._bas, mol._env, 'int3c2e_ip1')
    def batch_nuc(mol, grid_coords, out=None):
        fakemol = gto.fakemol_for_charges(grid_coords)
        j3c = aux_e2(mol, fakemol, intor='int3c2e_ip1', aosym='s1', cintopt=cintopt)
        return j3c.transpose(0,3,1,2)
    return batch_nuc

def _gen_jk_direct(mol, aosym, with_j, with_k, direct_scf_tol,
                   sgxopt=None, pjs=False, grad=False):
    '''Contraction between sgX Coulomb integrals and density matrices

    J: einsum('guv,xg->xuv', gbn, dms) if dms == rho at grid,
    or einsum('gij,xij->xg', gbn, dms) if dms are density matrices

    K: einsum('gtv,xgt->xgv', gbn, fg)
    '''
    if sgxopt is None:
        from pyscf.sgx import sgx
<<<<<<< HEAD
        sgxopt = sgx._make_opt(mol, pjs=pjs, grad=grad)
=======
        sgxopt = sgx._make_opt(mol, pjs, direct_scf_tol)
>>>>>>> 25eaa957
    sgxopt.direct_scf_tol = direct_scf_tol

    if grad:
        ncomp = 3
    else:
        ncomp = 1
    nao = mol.nao
    cintor = _vhf._fpointer(sgxopt._intor)
    fdot = _vhf._fpointer('SGXdot_nrk')
    drv = _vhf.libcvhf.SGXnr_direct_drv

    def jk_part(mol, grid_coords, dms, fg, weights):
        atm, bas, env = mol._atm, mol._bas, mol._env
        ngrids = grid_coords.shape[0]
        env = numpy.append(env, grid_coords.ravel())
        env[gto.NGRIDS] = ngrids
        env[gto.PTR_GRIDS] = mol._env.size
        if pjs:
            sgxopt.set_dm(fg / numpy.sqrt(numpy.abs(weights[None,:])),
                          mol._atm, mol._bas, env)

        ao_loc = moleintor.make_loc(bas, sgxopt._intor)
        shls_slice = (0, mol.nbas, 0, mol.nbas)

        fg = numpy.ascontiguousarray(fg.transpose(0,2,1))

        vj = vk = None
        fjk = []
        dmsptr = []
        vjkptr = []
        if with_j:
            if dms[0].ndim == 1:  # the value of density at each grid
                if grad:
                    vj = numpy.zeros((len(dms),ncomp,nao,nao))
                else:
                    vj = numpy.zeros((len(dms),ncomp,nao,nao))[:,0]
                for i, dm in enumerate(dms):
                    dmsptr.append(dm.ctypes.data_as(ctypes.c_void_p))
                    vjkptr.append(vj[i].ctypes.data_as(ctypes.c_void_p))
                    fjk.append(_vhf._fpointer('SGXnr'+aosym+'_ijg_g_ij'))
            else:
                if grad:
                    vj = numpy.zeros((len(dms),ncomp,ngrids))
                else:
                    vj = numpy.zeros((len(dms),ncomp,ngrids))[:,0]
                for i, dm in enumerate(dms):
                    dmsptr.append(dm.ctypes.data_as(ctypes.c_void_p))
                    vjkptr.append(vj[i].ctypes.data_as(ctypes.c_void_p))
                    fjk.append(_vhf._fpointer('SGXnr'+aosym+'_ijg_ji_g'))
        if with_k:
            if grad:
                vk = numpy.zeros((len(fg),ncomp,nao,ngrids))
            else:
                vk = numpy.zeros((len(fg),ncomp,nao,ngrids))[:,0]
            for i, dm in enumerate(fg):
                dmsptr.append(dm.ctypes.data_as(ctypes.c_void_p))
                vjkptr.append(vk[i].ctypes.data_as(ctypes.c_void_p))
                fjk.append(_vhf._fpointer('SGXnr'+aosym+'_ijg_gj_gi'))

        n_dm = len(fjk)
        fjk = (ctypes.c_void_p*(n_dm))(*fjk)
        dmsptr = (ctypes.c_void_p*(n_dm))(*dmsptr)
        vjkptr = (ctypes.c_void_p*(n_dm))(*vjkptr)

        drv(cintor, fdot, fjk, dmsptr, vjkptr, n_dm, ncomp,
            (ctypes.c_int*4)(*shls_slice),
            ao_loc.ctypes.data_as(ctypes.c_void_p),
            sgxopt._cintopt, ctypes.byref(sgxopt._this),
            atm.ctypes.data_as(ctypes.c_void_p), ctypes.c_int(mol.natm),
            bas.ctypes.data_as(ctypes.c_void_p), ctypes.c_int(mol.nbas),
            env.ctypes.data_as(ctypes.c_void_p),
            ctypes.c_int(env.shape[0]),
            ctypes.c_int(2 if aosym == 's2' else 1))
        if vk is not None:
            if grad:
                vk = vk.transpose(0,1,3,2)
            else:
                vk = vk.transpose(0,2,1)
            vk = numpy.ascontiguousarray(vk)
        return vj, vk
    return jk_part

SGX_RAD_GRIDS = []
for eps in [3.816, 4.020, 4.338, 4.871, 5.3, 5.8, 6.3, 9.0]:
    nums = []
    for row in range(1,8):
        nums.append(int(eps*15 - 40 + 5*row))
    SGX_RAD_GRIDS.append(nums)
SGX_RAD_GRIDS = numpy.array(SGX_RAD_GRIDS)

# pre for get_k
# Use default mesh grids and weights
def get_gridss(mol, level=1, gthrd=1e-10, use_opt_grids=False):
    Ktime = (logger.process_clock(), logger.perf_counter())
    grids = gen_grid.Grids(mol)
    grids.level = level
    if use_opt_grids:
        grids.becke_scheme = becke_lko
        grids.prune = sgx_prune
        grids.atom_grid = {}
        tab   = numpy.array( (2 , 10, 18, 36, 54, 86, 118))
        for ia in range(mol.natm):
            symb = mol.atom_symbol(ia)
            if symb not in grids.atom_grid:
                chg = gto.charge(symb)
                period = (chg > tab).sum()
                grids.atom_grid[symb] = (SGX_RAD_GRIDS[level, period],
                                         LEBEDEV_ORDER[SGX_ANG_MAPPING[level, 3]])
    grids.build()

    ngrids = grids.weights.size
    mask = []
    for p0, p1 in lib.prange(0, ngrids, 10000):
        ao_v = mol.eval_gto('GTOval', grids.coords[p0:p1])
        ao_v *= grids.weights[p0:p1,None]
        wao_v0 = ao_v
        mask.append(numpy.any(wao_v0>gthrd, axis=1) |
                    numpy.any(wao_v0<-gthrd, axis=1))

    if gthrd > 0:
        mask = numpy.hstack(mask)
        grids.coords = grids.coords[mask]
        grids.weights = grids.weights[mask]
    logger.debug(mol, 'threshold for grids screening %g', gthrd)
    logger.debug(mol, 'number of grids %d', grids.weights.size)
    logger.timer_debug1(mol, "Xg screening", *Ktime)
    return grids

get_jk = get_jk_favorj<|MERGE_RESOLUTION|>--- conflicted
+++ resolved
@@ -259,7 +259,7 @@
     '''Coulomb integrals of the given points and orbital pairs'''
     cintopt = gto.moleintor.make_cintopt(mol._atm, mol._bas, mol._env, 'int3c2e_ip1')
     def batch_nuc(mol, grid_coords, out=None):
-        fakemol = gto.fakemol_for_charges(grid_coords)
+    fakemol = gto.fakemol_for_charges(grid_coords)
         j3c = aux_e2(mol, fakemol, intor='int3c2e_ip1', aosym='s1', cintopt=cintopt)
         return j3c.transpose(0,3,1,2)
     return batch_nuc
@@ -275,11 +275,7 @@
     '''
     if sgxopt is None:
         from pyscf.sgx import sgx
-<<<<<<< HEAD
-        sgxopt = sgx._make_opt(mol, pjs=pjs, grad=grad)
-=======
-        sgxopt = sgx._make_opt(mol, pjs, direct_scf_tol)
->>>>>>> 25eaa957
+        sgxopt = sgx._make_opt(mol, pjs, grad, direct_scf_tol)
     sgxopt.direct_scf_tol = direct_scf_tol
 
     if grad:
