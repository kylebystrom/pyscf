#!/usr/bin/env python
# Copyright 2018-2020 The PySCF Developers. All Rights Reserved.
#
# Licensed under the Apache License, Version 2.0 (the "License");
# you may not use this file except in compliance with the License.
# You may obtain a copy of the License at
#
#     http://www.apache.org/licenses/LICENSE-2.0
#
# Unless required by applicable law or agreed to in writing, software
# distributed under the License is distributed on an "AS IS" BASIS,
# WITHOUT WARRANTIES OR CONDITIONS OF ANY KIND, either express or implied.
# See the License for the specific language governing permissions and
# limitations under the License.
#
# Author: Qiming Sun <osirpt.sun@gmail.com>
#

'''
Pseudo-spectral methods (COSX, PS, SN-K)
'''

import numpy
from pyscf import lib
from pyscf import gto
from pyscf import scf
from pyscf import mcscf
from pyscf.scf import _vhf
from pyscf.lib import logger
from pyscf.sgx import sgx_jk
from pyscf.df import df_jk
from pyscf import __config__

def sgx_fit(mf, auxbasis=None, with_df=None, pjs=False):
    '''For the given SCF object, update the J, K matrix constructor with
    corresponding SGX or density fitting integrals.

    Args:
        mf : an SCF object

    Kwargs:
        auxbasis : str or basis dict
            Same format to the input attribute mol.basis.  If auxbasis is
            None, optimal auxiliary basis based on AO basis (if possible) or
            even-tempered Gaussian basis will be used.
        with_df : SGX
            Existing SGX object for the system.
        pjs: bool
            Whether to perform P-junction screening (screening matrix elements
            by the density matrix). Default False. If True, dfj is set to True
            automatically at the beginning of the calculation, as this screening
            is only for K-matrix elements.

    Returns:
        An SCF object with a modified J, K matrix constructor which uses density
        fitting integrals to compute J and K

    Examples:

    >>> mol = gto.M(atom='H 0 0 0; F 0 0 1', basis='ccpvdz', verbose=0)
    >>> mf = sgx_fit(scf.RHF(mol))
    >>> mf.scf()
    -100.00978770917165

    >>> mol.symmetry = 1
    >>> mol.build(0, 0)
    >>> mf = sgx_fit(scf.UHF(mol))
    >>> mf.scf()
    -100.00978770951018
    '''
    assert (isinstance(mf, scf.hf.SCF))

    if with_df is None:
        with_df = SGX(mf.mol, pjs=pjs)
        with_df.max_memory = mf.max_memory
        with_df.stdout = mf.stdout
        with_df.verbose = mf.verbose
        with_df.auxbasis = auxbasis

    if isinstance(mf, _SGXHF):
        if mf.with_df is None:
            mf.with_df = with_df
        elif mf.with_df.auxbasis != auxbasis:
            #logger.warn(mf, 'DF might have been initialized twice.')
            mf = mf.copy()
            mf.with_df = with_df
        return mf

    dfmf = _SGXHF(mf, with_df, auxbasis)
    return lib.set_class(dfmf, (_SGXHF, mf.__class__))

# A tag to label the derived SCF class
class _SGXHF:

    __name_mixin__ = 'SGX'

    _keys = {
        'auxbasis', 'with_df', 'direct_scf_sgx', 'rebuild_nsteps'
    }

    def __init__(self, mf, df=None, auxbasis=None):
        self.__dict__.update(mf.__dict__)
        self._eri = None
        self.auxbasis = auxbasis
        self.with_df = df

        # Grids/Integral quality varies during SCF. VHF cannot be
        # constructed incrementally through standard direct SCF.
        self.direct_scf = False
        # Set direct_scf_sgx True to use direct SCF for each
        # grid size with SGX.
        self.direct_scf_sgx = False
        # Set rebuild_nsteps to control how many direct SCF steps
        # are taken between resets of the SGX JK matrix.
        # Default 5, only used if direct_scf_sgx = True
        self.rebuild_nsteps = 5

        self._last_dm = 0
        self._last_vj = 0
        self._last_vk = 0
        self._in_scf = False

    def undo_sgx(self):
        obj = lib.view(self, lib.drop_class(self.__class__, _SGXHF))
        del obj.auxbasis
        del obj.with_df
        del obj.direct_scf_sgx
        del obj.rebuild_nsteps
        del obj._in_scf
        return obj

    def build(self, mol=None, **kwargs):
        if self.direct_scf_sgx:
            self._nsteps_direct = 0
            self._last_dm = 0
            self._last_vj = 0
            self._last_vk = 0
        if self.direct_scf:
            self.with_df.build(level=self.with_df.grids_level_f)
        else:
            self.with_df.build(level=self.with_df.grids_level_i)
        if self.with_df.pjs:
            if not self.with_df.dfj:
                import warnings
                msg = '''
                P-junction screening is not compatible with SGX J-matrix.
                Setting dfj = True. If you want to use SGX J-matrix,
                set pjs = False to turn off P-junction screening.
                '''
                warnings.warn(msg)
            self.with_df.dfj = True # no SGX-J allowed if P-junction screening on
        return super().build(mol, **kwargs)

    def reset(self, mol=None):
        self.with_df.reset(mol)
        return super().reset(mol)

    def pre_kernel(self, envs):
        self.direct_scf = False # should always be False
        if self.with_df.grids_level_i != self.with_df.grids_level_f:
            self._in_scf = True

    def get_jk(self, mol=None, dm=None, hermi=1, with_j=True, with_k=True,
               omega=None):
        if dm is None: dm = self.make_rdm1()
        with_df = self.with_df
        if not with_df:
            return super().get_jk(self, mol, dm, hermi, with_j, with_k, omega)
        if (self._opt.get(omega) is None and
            self.with_df.direct_j and (not self.with_df.dfj)):
            with mol.with_range_coulomb(omega):
                self._opt[omega] = self.init_direct_scf(mol)
        vhfopt = self._opt.get(omega)

        if self._in_scf and not self.direct_scf:
            if numpy.linalg.norm(dm - self._last_dm) < with_df.grids_switch_thrd \
                    and with_df.grids_level_f != with_df.grids_level_i:
                # only reset if grids_level_f and grids_level_i differ
                logger.debug(self, 'Switching SGX grids')
                with_df.build(level=with_df.grids_level_f)
                self._nsteps_direct = 0
                self._in_scf = False
                self._last_dm = 0
                self._last_vj = 0
                self._last_vk = 0

        if self.direct_scf_sgx:
            vj, vk = with_df.get_jk(dm-self._last_dm, hermi, vhfopt,
                                    with_j, with_k,
                                    self.direct_scf_tol, omega)
            vj += self._last_vj
            vk += self._last_vk
            self._last_dm = numpy.asarray(dm)
            self._last_vj = vj.copy()
            self._last_vk = vk.copy()
            self._nsteps_direct += 1
            if self.rebuild_nsteps > 0 and \
                    self._nsteps_direct >= self.rebuild_nsteps:
                logger.debug(self, 'Resetting JK matrix')
                self._nsteps_direct = 0
                self._last_dm = 0
                self._last_vj = 0
                self._last_vk = 0
        else:
            self._last_dm = numpy.asarray(dm)
            vj, vk = with_df.get_jk(dm, hermi, vhfopt, with_j, with_k,
                                    self.direct_scf_tol, omega)

        return vj, vk

<<<<<<< HEAD
    return SGXHF(mf, with_df, auxbasis)
=======
    def post_kernel(self, envs):
        self._in_scf = False
        self._last_dm = 0
        self._last_vj = 0
        self._last_vk = 0

    def to_gpu(self):
        raise NotImplementedError
>>>>>>> 25eaa957

    def method_not_implemented(self, *args, **kwargs):
        raise NotImplementedError

    def nuc_grad_method(self):
        from pyscf.sgx.grad import rhf, uhf, rks, uks
        if isinstance(self, (scf.uhf.UHF, scf.rohf.ROHF)):
            if isinstance(self, scf.hf.KohnShamDFT):
                return uks.Gradients(self)
            else:
                return uhf.Gradients(self)
        elif isinstance(self, scf.rhf.RHF):
            if isinstance(self, scf.hf.KohnShamDFT):
                return rks.Gradients(self)
            else:
                return rhf.Gradients(self)
        else:
            raise NotImplementedError

    Gradients = nuc_grad_method

    Hessian = method_not_implemented
    NMR = method_not_implemented
    NSR = method_not_implemented
    Polarizability = method_not_implemented
    RotationalGTensor = method_not_implemented
    MP2 = method_not_implemented
    CISD = method_not_implemented
    CCSD = method_not_implemented
    CASCI = method_not_implemented
    CASSCF = method_not_implemented

scf.hf.SCF.COSX = sgx_fit
mcscf.casci.CASBase.COSX = sgx_fit


<<<<<<< HEAD
def _make_opt(mol, pjs=False, grad=False):
    '''Optimizer to genrate 3-center 2-electron integrals'''
    if grad:
        intor_name = 'int1e_grids_ip'
    else:
        intor_name = 'int1e_grids'
    intor = mol._add_suffix(intor_name)
    cintopt = gto.moleintor.make_cintopt(mol._atm, mol._bas, mol._env, intor)
    # intor 'int1e_ovlp' is used by the prescreen method
    # 'SGXnr_ovlp_prescreen' only. Not used again in other places.
    # It can be released early
=======
def _make_opt(mol, pjs=False,
              direct_scf_tol=getattr(__config__, 'scf_hf_SCF_direct_scf_tol', 1e-13)):
    '''Optimizer to generate 3-center 2-electron integrals'''
>>>>>>> 25eaa957
    if pjs:
        vhfopt = _vhf.SGXOpt(mol, 'int1e_grids', 'SGXnr_ovlp_prescreen',
                             dmcondname='SGXnr_dm_cond',
                             direct_scf_tol=direct_scf_tol)
    else:
        vhfopt = _vhf._VHFOpt(mol, 'int1e_grids', 'SGXnr_ovlp_prescreen',
                              direct_scf_tol=direct_scf_tol)
    vhfopt.init_cvhf_direct(mol, 'int1e_ovlp', 'SGXnr_q_cond')
    return vhfopt


class SGX(lib.StreamObject):
    _keys = {
        'mol', 'grids_thrd', 'grids_level_i', 'grids_level_f',
        'grids_switch_thrd', 'dfj', 'direct_j', 'pjs', 'debug', 'grids',
        'blockdim', 'auxmol',
    }

    def __init__(self, mol, auxbasis=None, pjs=False):
        self.mol = mol
        self.stdout = mol.stdout
        self.verbose = mol.verbose
        self.max_memory = mol.max_memory
        self.grids_thrd = 1e-10
        self.grids_level_i = 1 # initial grids level
        self.grids_level_f = 2 # final grids level
        self.use_opt_grids = True # use optimized grids for SGX based on ORCA
        # whether to numerically fit overlap matrix to improve numerical precision
        self.fit_ovlp = True
        self.grids_switch_thrd = 0.03
        # compute J matrix using DF and K matrix using SGX. It's identical to
        # the RIJCOSX method in ORCA
        self.dfj = False
        self.direct_j = False
        self._auxbasis = auxbasis
        self.pjs = pjs

        # debug=True generates a dense tensor of the Coulomb integrals at each
        # grids. debug=False utilizes the sparsity of the integral tensor and
        # contracts the sparse tensor and density matrices on the fly.
        self.debug = False

        self.grids = None
        self.blockdim = 1200
        self.auxmol = None
        self._vjopt = None
        self._opt = None
        self._last_dm = 0
        self._rsh_df = {}  # Range separated Coulomb DF objects

    @property
    def auxbasis(self):
        return self._auxbasis
    @auxbasis.setter
    def auxbasis(self, x):
        if self._auxbasis != x:
            self._auxbasis = x
            self.auxmol = None

    def dump_flags(self, verbose=None):
        log = logger.new_logger(self, verbose)
        log.info('******** %s ********', self.__class__)
        log.info('max_memory = %s', self.max_memory)
        log.info('grids_level_i = %s', self.grids_level_i)
        log.info('grids_level_f = %s', self.grids_level_f)
        log.info('grids_thrd = %s', self.grids_thrd)
        log.info('grids_switch_thrd = %s', self.grids_switch_thrd)
        log.info('dfj = %s', self.dfj)
        log.info('auxbasis = %s', self.auxbasis)
        return self

    # To mimic DF object, so that SGX can be used as in DF-SCF method by setting
    # mf.with_df = SGX(mol)
    @property
    def _cderi(self):
        return self.grids

    def build(self, level=None):
        if level is None:
            level = self.grids_level_f
        self.grids = sgx_jk.get_gridss(
            self.mol, level, self.grids_thrd, self.use_opt_grids
        )
        self._opt = _make_opt(self.mol, pjs=self.pjs)

        # In the RSH-integral temporary treatment, recursively rebuild SGX
        # objects in _rsh_df.
        if self._rsh_df:
            for k, v in self._rsh_df.items():
                v.build(level)
        return self

    def kernel(self, *args, **kwargs):
        return self.build(*args, **kwargs)

    def reset(self, mol=None):
        '''Reset mol and clean up relevant attributes for scanner mode'''
        if mol is not None:
            self.mol = mol
        self.grids = None
        self.auxmol = None
        self._vjopt = None
        self._opt = None
        self._last_dm = 0
        self._rsh_df = {}
        return self

    def get_jk(self, dm, hermi=1, vhfopt=None, with_j=True, with_k=True,
               direct_scf_tol=getattr(__config__, 'scf_hf_SCF_direct_scf_tol', 1e-13),
               omega=None):
        if omega is not None:
            # A temporary treatment for RSH integrals
            key = '%.6f' % omega
            if key in self._rsh_df:
                rsh_df = self._rsh_df[key]
            else:
                rsh_df = self.copy()
                rsh_df._rsh_df = None  # to avoid circular reference
                # Not all attributes need to be reset. Resetting _vjopt
                # because it is used by get_j method of regular DF object.
                rsh_df._vjopt = None
                self._rsh_df[key] = rsh_df
                logger.info(self, 'Create RSH-SGX object %s for omega=%s', rsh_df, omega)

            with rsh_df.mol.with_range_coulomb(omega):
                return rsh_df.get_jk(dm, hermi, with_j, with_k,
                                     direct_scf_tol)

        if with_j and self.dfj:
            vj = df_jk.get_j(self, dm, hermi, direct_scf_tol)
            if with_k:
                vk = sgx_jk.get_jk(self, dm, hermi, False, with_k, direct_scf_tol)[1]
            else:
                vk = None
        elif with_j and self.direct_j:
            vj, _ = _vhf.direct(dm, self.mol._atm, self.mol._bas, self.mol._env,
                                vhfopt, hermi, self.mol.cart, True, False)
            if with_k:
                vk = sgx_jk.get_jk(self, dm, hermi, False, with_k, direct_scf_tol)[1]
            else:
                vk = None
        else:
            vj, vk = sgx_jk.get_jk(self, dm, hermi, with_j, with_k, direct_scf_tol)
        return vj, vk

    to_gpu = lib.to_gpu<|MERGE_RESOLUTION|>--- conflicted
+++ resolved
@@ -208,9 +208,6 @@
 
         return vj, vk
 
-<<<<<<< HEAD
-    return SGXHF(mf, with_df, auxbasis)
-=======
     def post_kernel(self, envs):
         self._in_scf = False
         self._last_dm = 0
@@ -219,7 +216,6 @@
 
     def to_gpu(self):
         raise NotImplementedError
->>>>>>> 25eaa957
 
     def method_not_implemented(self, *args, **kwargs):
         raise NotImplementedError
@@ -256,29 +252,19 @@
 mcscf.casci.CASBase.COSX = sgx_fit
 
 
-<<<<<<< HEAD
-def _make_opt(mol, pjs=False, grad=False):
-    '''Optimizer to genrate 3-center 2-electron integrals'''
+def _make_opt(mol, pjs=False, grad=False,
+              direct_scf_tol=getattr(__config__, 'scf_hf_SCF_direct_scf_tol', 1e-13)):
+    '''Optimizer to generate 3-center 2-electron integrals'''
     if grad:
         intor_name = 'int1e_grids_ip'
     else:
         intor_name = 'int1e_grids'
-    intor = mol._add_suffix(intor_name)
-    cintopt = gto.moleintor.make_cintopt(mol._atm, mol._bas, mol._env, intor)
-    # intor 'int1e_ovlp' is used by the prescreen method
-    # 'SGXnr_ovlp_prescreen' only. Not used again in other places.
-    # It can be released early
-=======
-def _make_opt(mol, pjs=False,
-              direct_scf_tol=getattr(__config__, 'scf_hf_SCF_direct_scf_tol', 1e-13)):
-    '''Optimizer to generate 3-center 2-electron integrals'''
->>>>>>> 25eaa957
     if pjs:
-        vhfopt = _vhf.SGXOpt(mol, 'int1e_grids', 'SGXnr_ovlp_prescreen',
+        vhfopt = _vhf.SGXOpt(mol, intor_name, 'SGXnr_ovlp_prescreen',
                              dmcondname='SGXnr_dm_cond',
                              direct_scf_tol=direct_scf_tol)
     else:
-        vhfopt = _vhf._VHFOpt(mol, 'int1e_grids', 'SGXnr_ovlp_prescreen',
+        vhfopt = _vhf._VHFOpt(mol, intor_name, 'SGXnr_ovlp_prescreen',
                               direct_scf_tol=direct_scf_tol)
     vhfopt.init_cvhf_direct(mol, 'int1e_ovlp', 'SGXnr_q_cond')
     return vhfopt
