--- conflicted
+++ resolved
@@ -439,14 +439,8 @@
     def get_veff(self, mol=None, dm=None, dm_last=0, vhf_last=0, hermi=1):
         if mol is None: mol = self.mol
         if dm is None: dm = self.make_rdm1()
-<<<<<<< HEAD
-        if (self._eri is not None or not self.direct_scf or
-            mol.incore_anyway or self._is_mem_enough()):
+        if self._eri is not None or not self.direct_scf:
             vj, vk = self.get_jk(mol, dm, hermi)
-=======
-        if self._eri is not None or not self.direct_scf:
-            vj, vk = get_jk(mol, dm, hermi, True, True, self.get_jk)
->>>>>>> eba6e303
             vhf = vj - vk
         else:
             ddm = numpy.asarray(dm) - numpy.asarray(dm_last)
