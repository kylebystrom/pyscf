--- conflicted
+++ resolved
@@ -102,7 +102,137 @@
         free(atom_dist);
 }
 
-<<<<<<< HEAD
+typedef struct { double x, y, z; } double3;
+
+static inline double3 d3_plus(const double3 v1, const double3 v2) { double3 v = { v1.x + v2.x, v1.y + v2.y, v1.z + v2.z }; return v; }
+static inline double3 d3_minus(const double3 v1, const double3 v2) { double3 v = { v1.x - v2.x, v1.y - v2.y, v1.z - v2.z }; return v; }
+static inline double3 d3_negate(const double3 v) { double3 nv = { -v.x, -v.y, -v.z }; return nv; }
+static inline double3 d3_scale(const double k, const double3 v) { double3 kv = { k * v.x, k * v.y, k * v.z }; return kv; }
+static inline double norm(const double3 v) { return sqrt(v.x * v.x + v.y * v.y + v.z * v.z); }
+static inline double inv(const double x)
+{
+    if (x > 1e-14) return 1.0 / x;
+    else return 0.0;
+}
+
+static double switch_function(const double mu, const double a_factor)
+{
+    const double nu = mu + a_factor * (1.0 - mu * mu);
+    double s = nu;
+    s = (3.0 - s * s) * s * 0.5;
+    s = (3.0 - s * s) * s * 0.5;
+    s = (3.0 - s * s) * s * 0.5;
+    s = 0.5 * (1.0 - s);
+    return s;
+}
+
+static double switch_function_dmuds_over_s(const double mu, const double a_factor)
+{
+    const double nu = mu + a_factor * (1 - mu * mu);
+    const double dnu_dmu = 1.0 - 2.0 * a_factor * mu;
+    const double f1 = (3.0 - nu * nu) * nu * 0.5;
+    const double f2 = (3.0 - f1 * f1) * f1 * 0.5;
+    const double f3 = (3.0 - f2 * f2) * f2 * 0.5;
+    const double s = 0.5 * (1.0 - f3);
+    const double dmuds = -0.5 * 1.5 * (1 - f2 * f2) * 1.5 * (1 - f1 * f1) * 1.5 * (1 - nu * nu) * dnu_dmu;
+    return dmuds * inv(s);
+}
+
+void VXCbecke_weight_derivative(double* __restrict__ dwdG, const double* __restrict__ grid_coords, const double* __restrict__ grid_quadrature_weights,
+                                const double* __restrict__ atm_coords, const double* __restrict__ a_factor,
+                                const int* __restrict__ atm_idx, const int ngrids, const int natm)
+{
+    #pragma omp parallel for schedule(static) collapse(2)
+    for (int i_grid = 0; i_grid < ngrids; i_grid++) {
+        for (int i_derivative_atom = 0; i_derivative_atom < natm; i_derivative_atom++) {
+            const int i_associated_atom = atm_idx[i_grid];
+            if (i_associated_atom < 0) // Pad grid
+                continue;
+            if (i_associated_atom == i_derivative_atom) // Dealt with later by translation invariance.
+                continue;
+
+            const double3 grid_r = { grid_coords[i_grid * 3 + 0], grid_coords[i_grid * 3 + 1], grid_coords[i_grid * 3 + 2] };
+            const double3 atom_A = { atm_coords[i_associated_atom * 3 + 0], atm_coords[i_associated_atom * 3 + 1], atm_coords[i_associated_atom * 3 + 2] };
+            const double3 atom_G = { atm_coords[i_derivative_atom * 3 + 0], atm_coords[i_derivative_atom * 3 + 1], atm_coords[i_derivative_atom * 3 + 2] };
+            const double3 Ar = d3_minus(atom_A, grid_r);
+            const double3 Gr = d3_minus(atom_G, grid_r);
+            const double norm_Ar = norm(Ar);
+            const double norm_Gr = norm(Gr);
+            const double norm_Gr_1 = inv(norm_Gr);
+
+            double P_A = 1.0;
+            double sum_P_B = 0.0;
+            double3 sum_dPB_dG = { 0.0, 0.0, 0.0 };
+            double P_G = 1.0;
+            double3 dPG_dG = { 0.0, 0.0, 0.0 };
+
+            for (int j_atom = 0; j_atom < natm; j_atom++) {
+                const double3 atom_B = { atm_coords[j_atom * 3 + 0], atm_coords[j_atom * 3 + 1], atm_coords[j_atom * 3 + 2] };
+                const double3 Br = d3_minus(atom_B, grid_r);
+                const double norm_Br = norm(Br);
+
+                const double3 AB = d3_minus(atom_A, atom_B);
+                const double norm_AB_1 = inv(norm(AB));
+
+                const double mu_AB = (norm_Ar - norm_Br) * norm_AB_1;
+                const double a_factor_AB = a_factor[i_associated_atom * natm + j_atom];
+                const double s_AB = switch_function(mu_AB, a_factor_AB);
+
+                P_A *= s_AB;
+
+                double P_B = 1.0;
+
+                for (int k_atom = 0; k_atom < natm; k_atom++) {
+                    const double3 atom_C = { atm_coords[k_atom * 3 + 0], atm_coords[k_atom * 3 + 1], atm_coords[k_atom * 3 + 2] };
+                    const double3 Cr = d3_minus(atom_C, grid_r);
+                    const double3 BC = d3_minus(atom_B, atom_C);
+                    const double norm_Cr = norm(Cr);
+                    const double norm_BC_1 = inv(norm(BC));
+
+                    const double mu_BC = (norm_Br - norm_Cr) * norm_BC_1;
+                    const double a_factor_BC = a_factor[j_atom * natm + k_atom];
+                    const double s_BC = switch_function(mu_BC, a_factor_BC);
+
+                    P_B *= s_BC;
+                }
+
+                sum_P_B += P_B;
+
+                const double3 BG = d3_minus(atom_B, atom_G);
+                const double norm_BG_1 = inv(norm(BG));
+                const double mu_BG = (norm_Br - norm_Gr) * norm_BG_1;
+                const double3 dmuBG_dG = d3_scale(norm_BG_1, d3_plus(d3_scale(-norm_Gr_1, Gr), d3_scale(mu_BG * norm_BG_1, BG)));
+                const double a_factor_BG = a_factor[j_atom * natm + i_derivative_atom];
+                const double3 dPB_dG = d3_scale(switch_function_dmuds_over_s(mu_BG, a_factor_BG) * P_B, dmuBG_dG);
+
+                sum_dPB_dG = d3_plus(sum_dPB_dG, dPB_dG);
+
+                const double a_factor_GB = a_factor[i_derivative_atom * natm + j_atom];
+                const double s_GB = switch_function(-mu_BG, a_factor_GB);
+                P_G *= s_GB;
+
+                const double3 dmuGB_dG = d3_negate(dmuBG_dG);
+                dPG_dG = d3_plus(dPG_dG, d3_scale(switch_function_dmuds_over_s(-mu_BG, a_factor_GB), dmuGB_dG));
+            }
+
+            sum_dPB_dG = d3_plus(sum_dPB_dG, d3_scale(P_G, dPG_dG));
+
+            const double3 AG = d3_minus(atom_A, atom_G);
+            const double norm_AG_1 = inv(norm(AG));
+            const double mu_AG = (norm_Ar - norm_Gr) * norm_AG_1;
+            const double3 dmuAG_dG = d3_scale(norm_AG_1, d3_plus(d3_scale(-norm_Gr_1, Gr), d3_scale(mu_AG * norm_AG_1, AG)));
+            const double a_factor_AG = a_factor[i_associated_atom * natm + i_derivative_atom];
+            const double3 dPA_dG = d3_scale(switch_function_dmuds_over_s(mu_AG, a_factor_AG) * P_A, dmuAG_dG);
+
+            const double quadrature_weight = grid_quadrature_weights[i_grid];
+            const double3 dwi_dG = d3_scale(quadrature_weight, d3_minus(d3_scale(inv(sum_P_B), dPA_dG), d3_scale(inv(sum_P_B * sum_P_B) * P_A, sum_dPB_dG)));
+
+            dwdG[i_derivative_atom * ngrids * 3 + 0 * ngrids + i_grid] = dwi_dG.x;
+            dwdG[i_derivative_atom * ngrids * 3 + 1 * ngrids + i_grid] = dwi_dG.y;
+            dwdG[i_derivative_atom * ngrids * 3 + 2 * ngrids + i_grid] = dwi_dG.z;
+        }
+    }
+}
 
 inline double _lko_sat_func(double x) {
     int m;
@@ -132,7 +262,6 @@
     }
     return exp(-tot) * dtot;
 }
-
 
 void VXCgen_grid_lko(double *out, double *coords, double *atm_coords,
                      double *radii_table, int natm, int ngrids)
@@ -445,137 +574,4 @@
     free(dadx);
     free(dady);
     free(dadz);
-}
-=======
-typedef struct { double x, y, z; } double3;
-
-static inline double3 d3_plus(const double3 v1, const double3 v2) { double3 v = { v1.x + v2.x, v1.y + v2.y, v1.z + v2.z }; return v; }
-static inline double3 d3_minus(const double3 v1, const double3 v2) { double3 v = { v1.x - v2.x, v1.y - v2.y, v1.z - v2.z }; return v; }
-static inline double3 d3_negate(const double3 v) { double3 nv = { -v.x, -v.y, -v.z }; return nv; }
-static inline double3 d3_scale(const double k, const double3 v) { double3 kv = { k * v.x, k * v.y, k * v.z }; return kv; }
-static inline double norm(const double3 v) { return sqrt(v.x * v.x + v.y * v.y + v.z * v.z); }
-static inline double inv(const double x)
-{
-    if (x > 1e-14) return 1.0 / x;
-    else return 0.0;
-}
-
-static double switch_function(const double mu, const double a_factor)
-{
-    const double nu = mu + a_factor * (1.0 - mu * mu);
-    double s = nu;
-    s = (3.0 - s * s) * s * 0.5;
-    s = (3.0 - s * s) * s * 0.5;
-    s = (3.0 - s * s) * s * 0.5;
-    s = 0.5 * (1.0 - s);
-    return s;
-}
-
-static double switch_function_dmuds_over_s(const double mu, const double a_factor)
-{
-    const double nu = mu + a_factor * (1 - mu * mu);
-    const double dnu_dmu = 1.0 - 2.0 * a_factor * mu;
-    const double f1 = (3.0 - nu * nu) * nu * 0.5;
-    const double f2 = (3.0 - f1 * f1) * f1 * 0.5;
-    const double f3 = (3.0 - f2 * f2) * f2 * 0.5;
-    const double s = 0.5 * (1.0 - f3);
-    const double dmuds = -0.5 * 1.5 * (1 - f2 * f2) * 1.5 * (1 - f1 * f1) * 1.5 * (1 - nu * nu) * dnu_dmu;
-    return dmuds * inv(s);
-}
-
-void VXCbecke_weight_derivative(double* __restrict__ dwdG, const double* __restrict__ grid_coords, const double* __restrict__ grid_quadrature_weights,
-                                const double* __restrict__ atm_coords, const double* __restrict__ a_factor,
-                                const int* __restrict__ atm_idx, const int ngrids, const int natm)
-{
-    #pragma omp parallel for schedule(static) collapse(2)
-    for (int i_grid = 0; i_grid < ngrids; i_grid++) {
-        for (int i_derivative_atom = 0; i_derivative_atom < natm; i_derivative_atom++) {
-            const int i_associated_atom = atm_idx[i_grid];
-            if (i_associated_atom < 0) // Pad grid
-                continue;
-            if (i_associated_atom == i_derivative_atom) // Dealt with later by translation invariance.
-                continue;
-
-            const double3 grid_r = { grid_coords[i_grid * 3 + 0], grid_coords[i_grid * 3 + 1], grid_coords[i_grid * 3 + 2] };
-            const double3 atom_A = { atm_coords[i_associated_atom * 3 + 0], atm_coords[i_associated_atom * 3 + 1], atm_coords[i_associated_atom * 3 + 2] };
-            const double3 atom_G = { atm_coords[i_derivative_atom * 3 + 0], atm_coords[i_derivative_atom * 3 + 1], atm_coords[i_derivative_atom * 3 + 2] };
-            const double3 Ar = d3_minus(atom_A, grid_r);
-            const double3 Gr = d3_minus(atom_G, grid_r);
-            const double norm_Ar = norm(Ar);
-            const double norm_Gr = norm(Gr);
-            const double norm_Gr_1 = inv(norm_Gr);
-
-            double P_A = 1.0;
-            double sum_P_B = 0.0;
-            double3 sum_dPB_dG = { 0.0, 0.0, 0.0 };
-            double P_G = 1.0;
-            double3 dPG_dG = { 0.0, 0.0, 0.0 };
-
-            for (int j_atom = 0; j_atom < natm; j_atom++) {
-                const double3 atom_B = { atm_coords[j_atom * 3 + 0], atm_coords[j_atom * 3 + 1], atm_coords[j_atom * 3 + 2] };
-                const double3 Br = d3_minus(atom_B, grid_r);
-                const double norm_Br = norm(Br);
-
-                const double3 AB = d3_minus(atom_A, atom_B);
-                const double norm_AB_1 = inv(norm(AB));
-
-                const double mu_AB = (norm_Ar - norm_Br) * norm_AB_1;
-                const double a_factor_AB = a_factor[i_associated_atom * natm + j_atom];
-                const double s_AB = switch_function(mu_AB, a_factor_AB);
-
-                P_A *= s_AB;
-
-                double P_B = 1.0;
-
-                for (int k_atom = 0; k_atom < natm; k_atom++) {
-                    const double3 atom_C = { atm_coords[k_atom * 3 + 0], atm_coords[k_atom * 3 + 1], atm_coords[k_atom * 3 + 2] };
-                    const double3 Cr = d3_minus(atom_C, grid_r);
-                    const double3 BC = d3_minus(atom_B, atom_C);
-                    const double norm_Cr = norm(Cr);
-                    const double norm_BC_1 = inv(norm(BC));
-
-                    const double mu_BC = (norm_Br - norm_Cr) * norm_BC_1;
-                    const double a_factor_BC = a_factor[j_atom * natm + k_atom];
-                    const double s_BC = switch_function(mu_BC, a_factor_BC);
-
-                    P_B *= s_BC;
-                }
-
-                sum_P_B += P_B;
-
-                const double3 BG = d3_minus(atom_B, atom_G);
-                const double norm_BG_1 = inv(norm(BG));
-                const double mu_BG = (norm_Br - norm_Gr) * norm_BG_1;
-                const double3 dmuBG_dG = d3_scale(norm_BG_1, d3_plus(d3_scale(-norm_Gr_1, Gr), d3_scale(mu_BG * norm_BG_1, BG)));
-                const double a_factor_BG = a_factor[j_atom * natm + i_derivative_atom];
-                const double3 dPB_dG = d3_scale(switch_function_dmuds_over_s(mu_BG, a_factor_BG) * P_B, dmuBG_dG);
-
-                sum_dPB_dG = d3_plus(sum_dPB_dG, dPB_dG);
-
-                const double a_factor_GB = a_factor[i_derivative_atom * natm + j_atom];
-                const double s_GB = switch_function(-mu_BG, a_factor_GB);
-                P_G *= s_GB;
-
-                const double3 dmuGB_dG = d3_negate(dmuBG_dG);
-                dPG_dG = d3_plus(dPG_dG, d3_scale(switch_function_dmuds_over_s(-mu_BG, a_factor_GB), dmuGB_dG));
-            }
-
-            sum_dPB_dG = d3_plus(sum_dPB_dG, d3_scale(P_G, dPG_dG));
-
-            const double3 AG = d3_minus(atom_A, atom_G);
-            const double norm_AG_1 = inv(norm(AG));
-            const double mu_AG = (norm_Ar - norm_Gr) * norm_AG_1;
-            const double3 dmuAG_dG = d3_scale(norm_AG_1, d3_plus(d3_scale(-norm_Gr_1, Gr), d3_scale(mu_AG * norm_AG_1, AG)));
-            const double a_factor_AG = a_factor[i_associated_atom * natm + i_derivative_atom];
-            const double3 dPA_dG = d3_scale(switch_function_dmuds_over_s(mu_AG, a_factor_AG) * P_A, dmuAG_dG);
-
-            const double quadrature_weight = grid_quadrature_weights[i_grid];
-            const double3 dwi_dG = d3_scale(quadrature_weight, d3_minus(d3_scale(inv(sum_P_B), dPA_dG), d3_scale(inv(sum_P_B * sum_P_B) * P_A, sum_dPB_dG)));
-
-            dwdG[i_derivative_atom * ngrids * 3 + 0 * ngrids + i_grid] = dwi_dG.x;
-            dwdG[i_derivative_atom * ngrids * 3 + 1 * ngrids + i_grid] = dwi_dG.y;
-            dwdG[i_derivative_atom * ngrids * 3 + 2 * ngrids + i_grid] = dwi_dG.z;
-        }
-    }
-}
->>>>>>> 6f9d9399
+}