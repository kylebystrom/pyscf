#!/usr/bin/env python
# Copyright 2014-2018 The PySCF Developers. All Rights Reserved.
#
# Licensed under the Apache License, Version 2.0 (the "License");
# you may not use this file except in compliance with the License.
# You may obtain a copy of the License at
#
#     http://www.apache.org/licenses/LICENSE-2.0
#
# Unless required by applicable law or agreed to in writing, software
# distributed under the License is distributed on an "AS IS" BASIS,
# WITHOUT WARRANTIES OR CONDITIONS OF ANY KIND, either express or implied.
# See the License for the specific language governing permissions and
# limitations under the License.
#
# Author: Qiming Sun <osirpt.sun@gmail.com>
#

'''
Some hacky functions
'''

import os, sys
import warnings
import imp
import tempfile
import shutil
import functools
import itertools
import math
import types
import ctypes
import numpy
import h5py
from threading import Thread
from multiprocessing import Queue, Process
try:
    from concurrent.futures import ThreadPoolExecutor
except ImportError:
    ThreadPoolExecutor = None

from pyscf.lib import param
from pyscf import __config__

if h5py.version.version[:4] == '2.2.':
    sys.stderr.write('h5py-%s is found in your environment. '
                     'h5py-%s has bug in threading mode.\n'
                     'Async-IO is disabled.\n' % ((h5py.version.version,)*2))

c_double_p = ctypes.POINTER(ctypes.c_double)
c_int_p = ctypes.POINTER(ctypes.c_int)
c_null_ptr = ctypes.POINTER(ctypes.c_void_p)

def load_library(libname):
# numpy 1.6 has bug in ctypeslib.load_library, see numpy/distutils/misc_util.py
    if '1.6' in numpy.__version__:
        if (sys.platform.startswith('linux') or
            sys.platform.startswith('gnukfreebsd')):
            so_ext = '.so'
        elif sys.platform.startswith('darwin'):
            so_ext = '.dylib'
        elif sys.platform.startswith('win'):
            so_ext = '.dll'
        else:
            raise OSError('Unknown platform')
        libname_so = libname + so_ext
        return ctypes.CDLL(os.path.join(os.path.dirname(__file__), libname_so))
    else:
        _loaderpath = os.path.dirname(__file__)
        return numpy.ctypeslib.load_library(libname, _loaderpath)

#Fixme, the standard resouce module gives wrong number when objects are released
#see http://fa.bianp.net/blog/2013/different-ways-to-get-memory-consumption-or-lessons-learned-from-memory_profiler/#fn:1
#or use slow functions as memory_profiler._get_memory did
CLOCK_TICKS = os.sysconf("SC_CLK_TCK")
PAGESIZE = os.sysconf("SC_PAGE_SIZE")
def current_memory():
    '''Return the size of used memory and allocated virtual memory (in MB)'''
    #import resource
    #return resource.getrusage(resource.RUSAGE_SELF).ru_maxrss / 1000
    if sys.platform.startswith('linux'):
        with open("/proc/%s/statm" % os.getpid()) as f:
            vms, rss = [int(x)*PAGESIZE for x in f.readline().split()[:2]]
            return rss/1e6, vms/1e6
    else:
        return 0, 0

def num_threads(n=None):
    '''Set the number of OMP threads.  If argument is not specified, the
    function will return the total number of available OMP threads.

    It's recommended to call this function to set OMP threads than
    "os.environ['OMP_NUM_THREADS'] = int(n)". This is because environment
    variables like OMP_NUM_THREADS were read when a module was imported. They
    cannot be reset through os.environ after the module was loaded.

    Examples:

    >>> from pyscf import lib
    >>> print(lib.num_threads())
    8
    >>> lib.num_threads(4)
    4
    >>> print(lib.num_threads())
    4
    '''
    from pyscf.lib.numpy_helper import _np_helper
    if n is not None:
        _np_helper.set_omp_threads.restype = ctypes.c_int
        threads = _np_helper.set_omp_threads(ctypes.c_int(int(n)))
        if threads == 0:
            warnings.warn('OpenMP is not available. '
                          'Setting omp_threads to %s has no effects.' % n)
        return threads
    else:
        _np_helper.get_omp_threads.restype = ctypes.c_int
        return _np_helper.get_omp_threads()

class with_omp_threads(object):
    '''Using this macro to create a temporary context in which the number of
    OpenMP threads are set to the required value. When the program exits the
    context, the number OpenMP threads will be restored.

    Args:
        nthreads : int

    Examples:

    >>> from pyscf import lib
    >>> print(lib.num_threads())
    8
    >>> with lib.with_omp_threads(2):
    ...     print(lib.num_threads())
    2
    >>> print(lib.num_threads())
    8
    '''
    def __init__(self, nthreads=None):
        self.nthreads = nthreads
        self.sys_threads = None
    def __enter__(self):
        if self.nthreads is not None and self.nthreads >= 1:
            self.sys_threads = num_threads()
            num_threads(self.nthreads)
        return self
    def __exit__(self, type, value, traceback):
        if self.sys_threads is not None:
            num_threads(self.sys_threads)


def c_int_arr(m):
    npm = numpy.array(m).flatten('C')
    arr = (ctypes.c_int * npm.size)(*npm)
    # cannot return LP_c_double class,
    #Xreturn npm.ctypes.data_as(c_int_p), which destructs npm before return
    return arr
def f_int_arr(m):
    npm = numpy.array(m).flatten('F')
    arr = (ctypes.c_int * npm.size)(*npm)
    return arr
def c_double_arr(m):
    npm = numpy.array(m).flatten('C')
    arr = (ctypes.c_double * npm.size)(*npm)
    return arr
def f_double_arr(m):
    npm = numpy.array(m).flatten('F')
    arr = (ctypes.c_double * npm.size)(*npm)
    return arr


def member(test, x, lst):
    for l in lst:
        if test(x, l):
            return True
    return False

def remove_dup(test, lst, from_end=False):
    if test is None:
        return set(lst)
    else:
        if from_end:
            lst = list(reversed(lst))
        seen = []
        for l in lst:
            if not member(test, l, seen):
                seen.append(l)
        return seen

def remove_if(test, lst):
    return [x for x in lst if not test(x)]

def find_if(test, lst):
    for l in lst:
        if test(l):
            return l
    raise ValueError('No element of the given list matches the test condition.')

def arg_first_match(test, lst):
    for i,x in enumerate(lst):
        if test(x):
            return i
    raise ValueError('No element of the given list matches the test condition.')

def _balanced_partition(cum, ntasks):
    segsize = float(cum[-1]) / ntasks
    bounds = numpy.arange(ntasks+1) * segsize
    displs = abs(bounds[:,None] - cum).argmin(axis=1)
    return displs

def _blocksize_partition(cum, blocksize):
    n = len(cum) - 1
    displs = [0]
    if n == 0:
        return displs

    p0 = 0
    for i in range(1, n):
        if cum[i+1]-cum[p0] > blocksize:
            displs.append(i)
            p0 = i
    displs.append(n)
    return displs

def flatten(lst):
    '''flatten nested lists
    x[0] + x[1] + x[2] + ...

    Examples:

    >>> flatten([[0, 2], [1], [[9, 8, 7]]])
    [0, 2, 1, [9, 8, 7]]
    '''
    return list(itertools.chain.from_iterable(lst))

def prange(start, end, step):
    '''This function splits the number sequence between "start" and "end"
    using uniform "step" length. It yields the boundary (start, end) for each
    fragment.

    Examples:

    >>> for p0, p1 in lib.prange(0, 8, 2):
    ...    print(p0, p1)
    (0, 2)
    (2, 4)
    (4, 6)
    (6, 8)
    '''
    if start < end:
        for i in range(start, end, step):
            yield i, min(i+step, end)

def prange_tril(start, stop, blocksize):
    '''Similar to :func:`prange`, yeilds start (p0) and end (p1) with the
    restriction p1*(p1+1)/2-p0*(p0+1)/2 < blocksize

    Examples:

    >>> for p0, p1 in lib.prange_tril(0, 10, 25):
    ...     print(p0, p1)
    (0, 6)
    (6, 9)
    (9, 10)
    '''
    if start >= stop:
        return []
    idx = numpy.arange(start, stop+1)
    cum_costs = idx*(idx+1)//2 - start*(start+1)//2
    displs = [x+start for x in _blocksize_partition(cum_costs, blocksize)]
    return zip(displs[:-1], displs[1:])


def index_tril_to_pair(ij):
    '''Given tril-index ij, compute the pair indices (i,j) which satisfy
    ij = i * (i+1) / 2 + j
    '''
    i = (numpy.sqrt(2*ij+.25) - .5 + 1e-7).astype(int)
    j = ij - i*(i+1)//2
    return i, j


def tril_product(*iterables, **kwds):
    '''Cartesian product in lower-triangular form for multiple indices

    For a given list of indices (`iterables`), this function yields all
    indices such that the sub-indices given by the kwarg `tril_idx` satisfy a
    lower-triangular form.  The lower-triangular form satisfies:

    .. math:: i[tril_idx[0]] >= i[tril_idx[1]] >= ... >= i[tril_idx[len(tril_idx)-1]]

    Args:
        *iterables: Variable length argument list of indices for the cartesian product
        **kwds: Arbitrary keyword arguments.  Acceptable keywords include:
            repeat (int): Number of times to repeat the iterables
            tril_idx (array_like): Indices to put into lower-triangular form.

    Yields:
        product (tuple): Tuple in lower-triangular form.

    Examples:
        Specifying no `tril_idx` is equivalent to just a cartesian product.

        >>> list(tril_product(range(2), repeat=2))
        [(0, 0), (0, 1), (1, 0), (1, 1)]

        We can specify only sub-indices to satisfy a lower-triangular form:

        >>> list(tril_product(range(2), repeat=3, tril_idx=[1,2]))
        [(0, 0, 0), (0, 1, 0), (0, 1, 1), (1, 0, 0), (1, 1, 0), (1, 1, 1)]

        We specify all indices to satisfy a lower-triangular form, useful for iterating over
        the symmetry unique elements of occupied/virtual orbitals in a 3-particle operator:

        >>> list(tril_product(range(3), repeat=3, tril_idx=[0,1,2]))
        [(0, 0, 0), (1, 0, 0), (1, 1, 0), (1, 1, 1), (2, 0, 0), (2, 1, 0), (2, 1, 1), (2, 2, 0), (2, 2, 1), (2, 2, 2)]
    '''
    repeat = kwds.get('repeat', 1)
    tril_idx = kwds.get('tril_idx', [])
    niterables = len(iterables) * repeat
    ntril_idx = len(tril_idx)

    assert ntril_idx <= niterables, 'Cant have a greater number of tril indices than iterables!'
    if ntril_idx > 0:
        assert numpy.max(tril_idx) < niterables, 'Tril index out of bounds for %d iterables! idx = %s' % \
                                                 (niterables, tril_idx)
    for tup in itertools.product(*iterables, repeat=repeat):
        if ntril_idx == 0:
            yield tup
            continue

        if all([tup[tril_idx[i]] >= tup[tril_idx[i+1]] for i in range(ntril_idx-1)]):
            yield tup
        else:
            pass

def square_mat_in_trilu_indices(n):
    '''Return a n x n symmetric index matrix, in which the elements are the
    indices of the unique elements of a tril vector
    [0 1 3 ... ]
    [1 2 4 ... ]
    [3 4 5 ... ]
    [...       ]
    '''
    idx = numpy.tril_indices(n)
    tril2sq = numpy.zeros((n,n), dtype=int)
    tril2sq[idx[0],idx[1]] = tril2sq[idx[1],idx[0]] = numpy.arange(n*(n+1)//2)
    return tril2sq

class capture_stdout(object):
    '''redirect all stdout (c printf & python print) into a string

    Examples:

    >>> import os
    >>> from pyscf import lib
    >>> with lib.capture_stdout() as out:
    ...     os.system('ls')
    >>> print(out.read())
    '''
    #TODO: handle stderr
    def __enter__(self):
        sys.stdout.flush()
        self._contents = None
        self.old_stdout_fileno = sys.stdout.fileno()
        self.bak_stdout_fd = os.dup(self.old_stdout_fileno)
        self.ftmp = tempfile.NamedTemporaryFile(dir=param.TMPDIR)
        os.dup2(self.ftmp.file.fileno(), self.old_stdout_fileno)
        return self
    def __exit__(self, type, value, traceback):
        sys.stdout.flush()
        self.ftmp.file.seek(0)
        self._contents = self.ftmp.file.read()
        self.ftmp.close()
        os.dup2(self.bak_stdout_fd, self.old_stdout_fileno)
        os.close(self.bak_stdout_fd)
    def read(self):
        if self._contents:
            return self._contents
        else:
            sys.stdout.flush()
            self.ftmp.file.seek(0)
            return self.ftmp.file.read()
ctypes_stdout = capture_stdout

class quite_run(object):
    '''capture all stdout (c printf & python print) but output nothing

    Examples:

    >>> import os
    >>> from pyscf import lib
    >>> with lib.quite_run():
    ...     os.system('ls')
    '''
    def __enter__(self):
        sys.stdout.flush()
        #TODO: to handle the redirected stdout e.g. StringIO()
        self.old_stdout_fileno = sys.stdout.fileno()
        self.bak_stdout_fd = os.dup(self.old_stdout_fileno)
        self.fnull = open(os.devnull, 'wb')
        os.dup2(self.fnull.fileno(), self.old_stdout_fileno)
    def __exit__(self, type, value, traceback):
        sys.stdout.flush()
        os.dup2(self.bak_stdout_fd, self.old_stdout_fileno)
        self.fnull.close()


# from pygeocoder
# this decorator lets me use methods as both static and instance methods
# In contrast to classmethod, when obj.function() is called, the first
# argument is obj in omnimethod rather than obj.__class__ in classmethod
class omnimethod(object):
    def __init__(self, func):
        self.func = func

    def __get__(self, instance, owner):
        return functools.partial(self.func, instance)


class StreamObject(object):
    '''For most methods, there are three stream functions to pipe computing stream:

    1 ``.set_`` function to update object attributes, eg
    ``mf = scf.RHF(mol).set(conv_tol=1e-5)`` is identical to proceed in two steps
    ``mf = scf.RHF(mol); mf.conv_tol=1e-5``

    2 ``.run`` function to execute the kenerl function (the function arguments
    are passed to kernel function).  If keyword arguments is given, it will first
    call ``.set`` function to update object attributes then execute the kernel
    function.  Eg
    ``mf = scf.RHF(mol).run(dm_init, conv_tol=1e-5)`` is identical to three steps
    ``mf = scf.RHF(mol); mf.conv_tol=1e-5; mf.kernel(dm_init)``

    3 ``.apply`` function to apply the given function/class to the current object
    (function arguments and keyword arguments are passed to the given function).
    Eg
    ``mol.apply(scf.RHF).run().apply(mcscf.CASSCF, 6, 4, frozen=4)`` is identical to
    ``mf = scf.RHF(mol); mf.kernel(); mcscf.CASSCF(mf, 6, 4, frozen=4)``
    '''

    verbose = 0
    stdout = sys.stdout
    _keys = set(['verbose', 'stdout'])

    def kernel(self, *args, **kwargs):
        '''
        Kernel function is the main driver of a method.  Every method should
        define the kernel function as the entry of the calculation.  Note the
        return value of kernel function is not strictly defined.  It can be
        anything related to the method (such as the energy, the wave-function,
        the DFT mesh grids etc.).
        '''
        pass

    def pre_kernel(self, envs):
        '''
        A hook to be run before the main body of kernel function is executed.
        Internal variables are exposed to pre_kernel through the "envs"
        dictionary.  Return value of pre_kernel function is not required.
        '''
        pass

    def post_kernel(self, envs):
        '''
        A hook to be run after the main body of the kernel function.  Internal
        variables are exposed to post_kernel through the "envs" dictionary.
        Return value of post_kernel function is not required.
        '''
        pass

    def run(self, *args, **kwargs):
        '''
        Call the kernel function of current object.  `args` will be passed
        to kernel function.  `kwargs` will be used to update the attributes of
        current object.  The return value of method run is the object itself.
        This allows a series of functions/methods to be executed in pipe.
        '''
        self.set(**kwargs)
        self.kernel(*args)
        return self

    def set(self, **kwargs):
        '''
        Update the attributes of the current object.  The return value of
        method set is the object itself.  This allows a series of
        functions/methods to be executed in pipe.
        '''
        #if getattr(self, '_keys', None):
        #    for k,v in kwargs.items():
        #        setattr(self, k, v)
        #        if k not in self._keys:
        #            sys.stderr.write('Warning: %s does not have attribute %s\n'
        #                             % (self.__class__, k))
        #else:
        for k,v in kwargs.items():
            setattr(self, k, v)
        return self

    # An alias to .set method
    __call__ = set

    def apply(self, fn, *args, **kwargs):
        '''
        Apply the fn to rest arguments:  return fn(*args, **kwargs).  The
        return value of method set is the object itself.  This allows a series
        of functions/methods to be executed in pipe.
        '''
        return fn(self, *args, **kwargs)

#    def _format_args(self, args, kwargs, kernel_kw_lst):
#        args1 = [kwargs.pop(k, v) for k, v in kernel_kw_lst]
#        return args + args1[len(args):], kwargs

    def check_sanity(self):
        '''
        Check input of class/object attributes, check whether a class method is
        overwritten.  It does not check the attributes which are prefixed with
        "_".  The
        return value of method set is the object itself.  This allows a series
        of functions/methods to be executed in pipe.
        '''
        if (self.verbose > 0 and  # logger.QUIET
            getattr(self, '_keys', None)):
            check_sanity(self, self._keys, self.stdout)
        return self

    def view(self, cls):
        '''New view of object with the same attributes.'''
        obj = cls.__new__(cls)
        obj.__dict__.update(self.__dict__)
        return obj

_warn_once_registry = {}
def check_sanity(obj, keysref, stdout=sys.stdout):
    '''Check misinput of class attributes, check whether a class method is
    overwritten.  It does not check the attributes which are prefixed with
    "_".
    '''
    objkeys = [x for x in obj.__dict__ if not x.startswith('_')]
    keysub = set(objkeys) - set(keysref)
    if keysub:
        class_attr = set(dir(obj.__class__))
        keyin = keysub.intersection(class_attr)
        if keyin:
            msg = ('Overwritten attributes  %s  of %s\n' %
                   (' '.join(keyin), obj.__class__))
            if msg not in _warn_once_registry:
                _warn_once_registry[msg] = 1
                sys.stderr.write(msg)
                if stdout is not sys.stdout:
                    stdout.write(msg)
        keydiff = keysub - class_attr
        if keydiff:
            msg = ('%s does not have attributes  %s\n' %
                   (obj.__class__, ' '.join(keydiff)))
            if msg not in _warn_once_registry:
                _warn_once_registry[msg] = 1
                sys.stderr.write(msg)
                if stdout is not sys.stdout:
                    stdout.write(msg)
    return obj

def with_doc(doc):
    '''Use this decorator to add doc string for function

        @with_doc(doc)
        def fn:
            ...

    is equivalent to

        fn.__doc__ = doc
    '''
    def fn_with_doc(fn):
        fn.__doc__ = doc
        return fn
    return fn_with_doc

def alias(fn, alias_name=None):
    '''
    The statement "fn1 = alias(fn)" in a class is equivalent to define the
    following method in the class:

    .. code-block:: python
        def fn1(self, *args, **kwargs):
            return self.fn(*args, **kwargs)

    Using alias function instead of fn1 = fn because some methods may be
    overloaded in the child class. Using "alias" can make sure that the
    overloaded mehods were called when calling the aliased method.
    '''
    fname = fn.__name__
    def aliased_fn(self, *args, **kwargs):
        return getattr(self, fname)(*args, **kwargs)

    if alias_name is not None:
        aliased_fn.__name__ = alias_name

    doc_str = 'An alias to method %s\n' % fname
    if sys.version_info >= (3,):
        from inspect import signature
        sig = str(signature(fn))
        if alias_name is None:
            doc_str += 'Function Signature: %s\n' % sig
        else:
            doc_str += 'Function Signature: %s%s\n' % (alias_name, sig)
    doc_str += '----------------------------------------\n\n'

    if fn.__doc__ is not None:
        doc_str += fn.__doc__

    aliased_fn.__doc__ = doc_str
    return aliased_fn

def class_as_method(cls):
    '''
    The statement "fn1 = alias(Class)" is equivalent to:

    .. code-block:: python
        def fn1(self, *args, **kwargs):
            return Class(self, *args, **kwargs)
    '''
    def fn(obj, *args, **kwargs):
        return cls(obj, *args, **kwargs)
    fn.__doc__ = cls.__doc__
    fn.__name__ = cls.__name__
    fn.__module__ = cls.__module__
    return fn

def import_as_method(fn, default_keys=None):
    '''
    The statement "fn1 = import_as_method(fn, default_keys=['a','b'])"
    in a class is equivalent to define the following method in the class:

    .. code-block:: python
        def fn1(self, ..., a=None, b=None, ...):
            if a is None: a = self.a
            if b is None: b = self.b
            return fn(..., a, b, ...)
    '''
    code_obj = fn.__code__
# Add the default_keys as kwargs in CodeType is very complicated
#    new_code_obj = types.CodeType(code_obj.co_argcount+1,
#                                  code_obj.co_nlocals,
#                                  code_obj.co_stacksize,
#                                  code_obj.co_flags,
#                                  code_obj.co_code,
#                                  code_obj.co_consts,
#                                  code_obj.co_names,
## As a class method, the first argument should be self
#                                  ('self',) + code_obj.co_varnames,
#                                  code_obj.co_filename,
#                                  code_obj.co_name,
#                                  code_obj.co_firstlineno,
#                                  code_obj.co_lnotab,
#                                  code_obj.co_freevars,
#                                  code_obj.co_cellvars)
#    clsmethod = types.FunctionType(new_code_obj, fn.__globals__)
#    clsmethod.__defaults__ = fn.__defaults__

    # exec is a bad solution here.  But I didn't find a better way to
    # implement this for now.
    nargs = code_obj.co_argcount
    argnames = code_obj.co_varnames[:nargs]
    defaults = fn.__defaults__
    new_code_str = 'def clsmethod(self, %s):\n' % (', '.join(argnames))
    if default_keys is not None:
        for k in default_keys:
            new_code_str += '    if %s is None: %s = self.%s\n' % (k, k, k)
        if defaults is None:
            defaults = (None,) * nargs
        else:
            defaults = (None,) * (nargs-len(defaults)) + defaults
    new_code_str += '    return %s(%s)\n' % (fn.__name__, ', '.join(argnames))
    exec(new_code_str, fn.__globals__, locals())

    clsmethod.__name__ = fn.__name__
    clsmethod.__defaults__ = defaults
    return clsmethod

def overwrite_mro(obj, mro):
    '''A hacky function to overwrite the __mro__ attribute'''
    class HackMRO(type):
        pass
# Overwrite type.mro function so that Temp class can use the given mro
    HackMRO.mro = lambda self: mro
    #if sys.version_info < (3,):
    #    class Temp(obj.__class__):
    #        __metaclass__ = HackMRO
    #else:
    #    class Temp(obj.__class__, metaclass=HackMRO):
    #        pass
    Temp = HackMRO(obj.__class__.__name__, obj.__class__.__bases__, obj.__dict__)
    obj = Temp()
# Delete mro function otherwise all subclass of Temp are not able to
# resolve the right mro
    del(HackMRO.mro)
    return obj

def izip(*args):
    '''python2 izip == python3 zip'''
    if sys.version_info < (3,):
        return itertools.izip(*args)
    else:
        return zip(*args)

class ProcessWithReturnValue(Process):
    def __init__(self, group=None, target=None, name=None, args=(),
                 kwargs=None):
        self._q = Queue()
        self._e = None
        def qwrap(*args, **kwargs):
            try:
                self._q.put(target(*args, **kwargs))
            except BaseException as e:
                self._e = e
                raise e
        Process.__init__(self, group, qwrap, name, args, kwargs)
    def join(self):
        Process.join(self)
        if self._e is not None:
            raise ProcessRuntimeError('Error on process %s:\n%s' % (self, self._e))
        else:
            return self._q.get()
    get = join

class ProcessRuntimeError(RuntimeError):
    pass

class ThreadWithReturnValue(Thread):
    def __init__(self, group=None, target=None, name=None, args=(),
                 kwargs=None):
        self._q = Queue()
        self._e = None
        def qwrap(*args, **kwargs):
            try:
                self._q.put(target(*args, **kwargs))
            except BaseException as e:
                self._e = e
                raise e
        Thread.__init__(self, group, qwrap, name, args, kwargs)
    def join(self):
        Thread.join(self)
        if self._e is not None:
            raise ThreadRuntimeError('Error on thread %s:\n%s' % (self, self._e))
        else:
# Note: If the return value of target is huge, Queue.get may raise
# SystemError: NULL result without error in PyObject_Call
# It is because return value is cached somewhere by pickle but pickle is
# unable to handle huge amount of data.
            return self._q.get()
    get = join

class ThreadWithTraceBack(Thread):
    def __init__(self, group=None, target=None, name=None, args=(),
                 kwargs=None):
        self._e = None
        def qwrap(*args, **kwargs):
            try:
                target(*args, **kwargs)
            except BaseException as e:
                self._e = e
                raise e
        Thread.__init__(self, group, qwrap, name, args, kwargs)
    def join(self):
        Thread.join(self)
        if self._e is not None:
            raise ThreadRuntimeError('Error on thread %s:\n%s' % (self, self._e))

class ThreadRuntimeError(RuntimeError):
    pass

def background_thread(func, *args, **kwargs):
    '''applying function in background'''
    thread = ThreadWithReturnValue(target=func, args=args, kwargs=kwargs)
    thread.start()
    return thread

def background_process(func, *args, **kwargs):
    '''applying function in background'''
    thread = ProcessWithReturnValue(target=func, args=args, kwargs=kwargs)
    thread.start()
    return thread

bg = background = bg_thread = background_thread
bp = bg_process = background_process

ASYNC_IO = getattr(__config__, 'ASYNC_IO', True)
class call_in_background(object):
    '''Within this macro, function(s) can be executed asynchronously (the
    given functions are executed in background).

    Attributes:
        sync (bool): Whether to run in synchronized mode.  The default value
            is False (asynchoronized mode).

    Examples:

    >>> with call_in_background(fun) as async_fun:
    ...     async_fun(a, b)  # == fun(a, b)
    ...     do_something_else()

    >>> with call_in_background(fun1, fun2) as (afun1, afun2):
    ...     afun2(a, b)
    ...     do_something_else()
    ...     afun2(a, b)
    ...     do_something_else()
    ...     afun1(a, b)
    ...     do_something_else()
    '''

    def __init__(self, *fns, **kwargs):
        self.fns = fns
<<<<<<< HEAD
=======
        self.executor = None
>>>>>>> 6b330475
        self.handlers = [None] * len(self.fns)
        self.sync = kwargs.get('sync', not ASYNC_IO)

    if h5py.version.version[:4] == '2.2.': # h5py-2.2.* has bug in threading mode
        # Disable back-ground mode
        def __enter__(self):
            if len(self.fns) == 1:
                return self.fns[0]
            else:
                return self.fns

    else:
        def __enter__(self):
            fns = self.fns
            handlers = self.handlers
            ntasks = len(self.fns)

            if self.sync or imp.lock_held():
# Some modules like nosetests, coverage etc
#   python -m unittest test_xxx.py  or  nosetests test_xxx.py
# hang when Python multi-threading was used in the import stage due to (Python
# import lock) bug in the threading module.  See also
# https://github.com/paramiko/paramiko/issues/104
# https://docs.python.org/2/library/threading.html#importing-in-threaded-code
# Disable the asynchoronous mode for safe importing
                def def_async_fn(i):
                    return fns[i]

            elif ThreadPoolExecutor is None: # async mode, old python
                def def_async_fn(i):
                    def async_fn(*args, **kwargs):
                        if self.handlers[i] is not None:
                            self.handlers[i].join()
                        self.handlers[i] = ThreadWithTraceBack(target=fns[i], args=args,
                                                               kwargs=kwargs)
                        self.handlers[i].start()
                        return self.handlers[i]
                    return async_fn

            else: # multiple executors in async mode, python 2.7.12 or newer
<<<<<<< HEAD
                executor = ThreadPoolExecutor(max_workers=ntasks)
=======
                executor = self.executor = ThreadPoolExecutor(max_workers=ntasks)
>>>>>>> 6b330475
                def def_async_fn(i):
                    def async_fn(*args, **kwargs):
                        if handlers[i] is not None:
                            try:
                                handlers[i].result()
                            except Exception as e:
                                raise ThreadRuntimeError('Error on thread %s:\n%s'
                                                         % (self, e))
                        handlers[i] = executor.submit(fns[i], *args, **kwargs)
                        return handlers[i]
                    return async_fn

            if len(self.fns) == 1:
                return def_async_fn(0)
            else:
                return [def_async_fn(i) for i in range(ntasks)]

    def __exit__(self, type, value, traceback):
        for handler in self.handlers:
            if handler is not None:
                try:
                    if ThreadPoolExecutor is None:
                        handler.join()
                    else:
                        handler.result()
                except Exception as e:
                    raise ThreadRuntimeError('Error on thread %s:\n%s' % (self, e))
<<<<<<< HEAD
=======

        if self.executor is not None:
            self.executor.shutdown(wait=True)
>>>>>>> 6b330475


class H5TmpFile(h5py.File):
    '''Create and return an HDF5 temporary file.

    Kwargs:
        filename : str or None
            If a string is given, an HDF5 file of the given filename will be
            created. The temporary file will exist even if the H5TmpFile
            object is released.  If nothing is specified, the HDF5 temporary
            file will be deleted when the H5TmpFile object is released.

    The return object is an h5py.File object. The file will be automatically
    deleted when it is closed or the object is released (unless filename is
    specified).

    Examples:

    >>> from pyscf import lib
    >>> ftmp = lib.H5TmpFile()
    '''
    def __init__(self, filename=None, *args, **kwargs):
        if filename is None:
            tmpfile = tempfile.NamedTemporaryFile(dir=param.TMPDIR)
            filename = tmpfile.name
        h5py.File.__init__(self, filename, *args, **kwargs)
#FIXME: Does GC flush/close the HDF5 file when releasing the resource?
# To make HDF5 file reusable, file has to be closed or flushed
    def __del__(self):
        try:
            self.close()
        except ValueError:  # if close() is called twice
            pass

def fingerprint(a):
    '''Fingerprint of numpy array'''
    a = numpy.asarray(a)
    return numpy.dot(numpy.cos(numpy.arange(a.size)), a.ravel())
finger = fingerprint


def ndpointer(*args, **kwargs):
    base = numpy.ctypeslib.ndpointer(*args, **kwargs)

    @classmethod
    def from_param(cls, obj):
        if obj is None:
            return obj
        return base.from_param(obj)
    return type(base.__name__, (base,), {'from_param': from_param})


# A tag to label the derived Scanner class
class SinglePointScanner: pass
class GradScanner:
    def __init__(self, g):
        self.__dict__.update(g.__dict__)
        self.base = g.base.as_scanner()
    @property
    def e_tot(self):
        return self.base.e_tot
    @property
    def converged(self):
# Some base methods like MP2 does not have the attribute converged
        conv = getattr(self.base, 'converged', True)
        return conv

class temporary_env(object):
    '''Within the context of this macro, the attributes of the object are
    temporarily updated. When the program goes out of the scope of the
    context, the original value of each attribute will be restored.

    Examples:

    >>> with temporary_env(lib.param, LIGHT_SPEED=15., BOHR=2.5):
    ...     print(lib.param.LIGHT_SPEED, lib.param.BOHR)
    15. 2.5
    >>> print(lib.param.LIGHT_SPEED, lib.param.BOHR)
    137.03599967994 0.52917721092
    '''
    def __init__(self, obj, **kwargs):
        self.obj = obj

        # Should I skip the keys which are not presented in obj?
        #keys = [key for key in kwargs.keys() if hasattr(obj, key)]
        #self.env_bak = [(key, getattr(obj, key, 'TO_DEL')) for key in keys]
        #self.env_new = [(key, kwargs[key]) for key in keys]

        self.env_bak = [(key, getattr(obj, key, 'TO_DEL')) for key in kwargs]
        self.env_new = [(key, kwargs[key]) for key in kwargs]

    def __enter__(self):
        for k, v in self.env_new:
            setattr(self.obj, k, v)
        return self

    def __exit__(self, type, value, traceback):
        for k, v in self.env_bak:
            if isinstance(v, str) and v == 'TO_DEL':
                delattr(self.obj, k)
            else:
                setattr(self.obj, k, v)

class light_speed(temporary_env):
    '''Within the context of this macro, the environment varialbe LIGHT_SPEED
    can be customized.

    Examples:

    >>> with light_speed(15.):
    ...     print(lib.param.LIGHT_SPEED)
    15.
    >>> print(lib.param.LIGHT_SPEED)
    137.03599967994
    '''
    def __init__(self, c):
        temporary_env.__init__(self, param, LIGHT_SPEED=c)
        self.c = c
    def __enter__(self):
        temporary_env.__enter__(self)
        return self.c


if __name__ == '__main__':
    for i,j in prange_tril(0, 90, 300):
        print(i, j, j*(j+1)//2-i*(i+1)//2)<|MERGE_RESOLUTION|>--- conflicted
+++ resolved
@@ -811,10 +811,7 @@
 
     def __init__(self, *fns, **kwargs):
         self.fns = fns
-<<<<<<< HEAD
-=======
         self.executor = None
->>>>>>> 6b330475
         self.handlers = [None] * len(self.fns)
         self.sync = kwargs.get('sync', not ASYNC_IO)
 
@@ -855,11 +852,7 @@
                     return async_fn
 
             else: # multiple executors in async mode, python 2.7.12 or newer
-<<<<<<< HEAD
-                executor = ThreadPoolExecutor(max_workers=ntasks)
-=======
                 executor = self.executor = ThreadPoolExecutor(max_workers=ntasks)
->>>>>>> 6b330475
                 def def_async_fn(i):
                     def async_fn(*args, **kwargs):
                         if handlers[i] is not None:
@@ -887,12 +880,9 @@
                         handler.result()
                 except Exception as e:
                     raise ThreadRuntimeError('Error on thread %s:\n%s' % (self, e))
-<<<<<<< HEAD
-=======
 
         if self.executor is not None:
             self.executor.shutdown(wait=True)
->>>>>>> 6b330475
 
 
 class H5TmpFile(h5py.File):
